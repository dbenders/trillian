# TRILLIAN Changelog

## HEAD

<<<<<<< HEAD
Not yet released; provisionally v1.4.0 (may change).
=======
Not yet released; provisionally v1.3.3 (may change).

## v1.3.2 - Module fixes

Published 2019-09-05 17:30:00 +0000 UTC

Patch release to address Go Module issue. Some dependencies use invalid pseudo-
versions in their go.mod files that Go 1.13 rejects. We've added `replace`
directives to our go.mod file to fix these invalid pseudo-versions.
>>>>>>> 08d71f3e

## v1.3.1 - Module and Bazel fixes

Published 2019-08-16 15:00:00 +0000 UTC

Patch release primarily to address Go Module issue. v1.3.0 declared a dependency
on github.com/russross/blackfriday/v2 v2.0.1+incompatible which made downstream
dependencies suffer.

## v1.3.0

Published 2019-07-17 15:00:00 +0000 UTC

### Storage APIs GetSignedLogRoot / SetSignedLogRoot now take pointers

This at the storage layer and does not affect the log server API.
This is part of work to fix proto buffer usages where they are passed
by value or compared by generic code like `reflect.DeepEquals()`. Passing
them by value creates shallow copies that can share internal state. As the
generated structs contain additional exported `XXX_` fields generic
comparisons using all fields can produce incorrect results.

### Storage Commit takes context.Context

To support passing a context down to `NodeStorage.SetLeaves`, and remove various `context.TODO()`s, 
the following functions have been modified to accept a `context.Context` parameter:

- `storage/cache.NodeStorage.SetLeaves`
- `storage/cache.SetSubtreesFunc`
- `storage/cache.SubtreeCache.Flush`
- `storage.ReadonlyLogTX.Commit`

### Go Module Support

Go Module support has been enabled. Please use GO111MODULE=on to build Trillian.
Updating dependencies no longer requires updating the vendor directory.

### TrillianMapWrite API
New API service for writing to the Trillian Map. This allows APIs such as
GetLeavesByRevisionNoProof to be removed from the read API, and these methods to
be tuned & provisioned differently for read vs write performance.

### GetLeavesByRevisionNoProof API
Allow map clients to forgo fetching inclusion proofs.
This dramatically speeds things up for clients that don't need verifiability.
This situation occurs in some situation where a Trillian personality is
interacting directly with the Trillian Map. 

### GetMapLeafByRevision API
New GetMapLeafByRevision API for fetching a single map leaf. This allows there
to be a separate API end point for fetching a single leaf vs. the batch
GetMapLeavesByRevision API which is much slower when many leaves are requested.
This supports separate monitoring and alerting for different traffic patterns.

### Add Profiling Flags to Binaries

The `trillian_log_server`, `trillian_log_signer` and `trillian_map_server`
binaries now have CPU and heap profiling flags. Profiling is off by default.
For more details see the
[Go Blog](https://blog.golang.org/profiling-go-programs).
### Map performance tweaks

The map mode has had some performance tweaks added:
* A workaround for locking issues which affect the map when it's used in
  single-transaction mode.

### Introduce BatchInclusionProof function

Added a batch version of the Merkle Tree InclusionProof function.

Updated the map RPC for getLeaves to use the new batch function to improve
efficiency.

### Google Cloud Spanner support

Google Cloud Spanner is now a supported storage backend for maps.

The admin API calls to list trees backed by Cloud Spanner trees are fixed.

### RPC Server Transaction Leaks Fixed

There were some cases where the Log RPC server could leak storage transactions
in error situations. These have now been fixed. If you have a custom storage
implementation review the fixes made to the MySQL Log storage to see if they
need to be applied to your code (`storage/mysql/log_storage.go`). The Map
server had similar issues but these were fixed without requiring changes to
storage code.

### GetLatestSignedLogRoot With Consistency Proof

`GetLatestSignedLogRoot` in the LogServer will return a consistency proof if
`first_tree_size` > 0. This reduces the number of RPC calls from logClient from
2 to 1 in `client.getAndVerifyLatestRoot`.

### Testing

Support has been added for testing against a locally running mysql docker image,
in addition to a locally running mysql instance.

### Deprecated Fields Removed From SignedLogRoot Proto

*Important Note*: For use in Certificate Transparency this version of the
logserver binary won't work properly with an older CTFE. Make sure to update the
CTFE servers to a current version (built from a git checkout after March 20th
2019) before deploying logservers that include this change or deploy them
together with this release. Failure to do this can result in 5XX errors being
returned to clients when the old handler code tries to access fields in
responses that no longer exist.

All the fields marked as deprecated in this proto have been removed. All the
same fields are available via the TLS marshalled log root in the proto. Updating
affected code is straightforward.

Normally, clients will want to verify that the signed root is correctly signed.
This is the preferred way to interact with the root data.

There is a utility function provided that will verify the signature and unpack
the TLS data. It works well in conjunction with a `LogVerifier`. The public key
of the server is required.

```go
verifier := client.NewLogVerifier(rfc6962.DefaultHasher, pk, crypto.SHA256)
root, err := crypto.VerifySignedLogRoot(verifier.PubKey, verifier.SigHash, resp.SignedLogRoot)
if err != nil {
  // Signature verified and unmarshalled correctly. The struct may now
  // be used.
  if root.TreeSize > 0 {
    // Non empty tree.
  }
}
```

### MySQL changes

#### Configurable number of connections for MySQL

Two new flags have been added that limit connections to MySQL database servers:

-   `--mysql_max_conns` - limits the total number of database connections
-   `--mysql_max_idle_conns` - limits the number of idle database connections

By default, there is no maximum number of database connections. However, the
database server will likely impose limits on the number of connections. The
default limit on idle connections is controlled by
[Go's `sql` package](https://golang.org/pkg/database/sql/#DB.SetMaxIdleConns).

#### Enfored no concurrent use of MySQL tx

Concurrently using a single MySQL transaction can cause the driver to error
out, so we now attempt to prevent this from happening.

### Removal of length limits for a tree's `display_name` and `description`

Previously, these were restricted to 20 bytes and 200 bytes respectively. These
limits have been removed. However, the underlying storage implementation may
still impose its own limitations.

### Server validation of leaf hashes

The log server now checks that leaf hashes are the correct length and returns
an InvalidArgument error if they are not. Previously, GetLeavesByHash would
simply not return any matching leaves for invalid hashes, and
GetInclusionProofByHash would return a NotFound error.

### Map client

A [MapClient](client/map_client.go) has been added to simplify interacting with
the map server.

### Database Schema

This version includes a change to the MySQL and Postgres database schemas to add
an index on the `SequencedLeafData` table. This improves performance for
inclusion proof queries.

### Deployments

The Trillian Docker images now accept GOFLAGS and GO111MODULE arguments
and set them as environment variables inside the Docker container.

The [db\_server Docker image](examples/deployment/docker/db_server/Dockerfile)
is now based on
[the MySQL 5.7 image from the Google Cloud Marketplace](https://console.cloud.google.com/marketplace/details/google/mysql5),
rather than the [official MySQL 5.7 image](https://hub.docker.com/_/mysql).
This Dockerfile supercedes Dockerfile.db, which has been removed.

There is now a [mysql.cnf file](examples/deployment/docker/db_server/mysql.cnf)
alongside the Dockerfile that makes it easy to build the image with a custom
configuration, e.g. to allow MySQL to use more memory.

The `trillian-log-service` and `trillian-log-signer` Kubernetes services will
now have load balancers configured for them that expose those services outside
of the Kubernetes cluster. This makes it easier to access their APIs. When
deployed on Google Cloud, these will be
[Internal Load Balancers](https://cloud.google.com/kubernetes-engine/docs/how-to/internal-load-balancing).
Note that this change **cannot be applied to an existing deployment**; delete
the existing Kubernetes services and redeploy them, otherwise you'll see an
error similar to `The Service "trillian-log-service" is invalid: spec.clusterIP:
Invalid value: "": field is immutable`.

A working [Docker Compose](https://docs.docker.com/compose/) configuration is
now available and can be used to bring up a local Trillian deployment for
testing and experimental purposes:

```shell
docker-compose -f examples/deployment/docker-compose.yml up
```

Docker Compose v3.1 or higher is required.

The Terraform, Kubernetes and Docker configuration files, as well as various
scripts, all now use the same, consistently-named environment variables for
MySQL-related data (e.g. `MYSQL_DATABASE`). The variable names are based on
those for the
[MySQL Docker image](https://hub.docker.com/_/mysql#environment-variables).

Docker images have been upgraded from Go 1.9 to 1.11. They now use ["Distroless"
base images](https://github.com/GoogleContainerTools/distroless).

### Dropped metrics

Quota metrics with specs of the form `users/<user>/read` and
`users/<user>/write` are no longer exported by the Trillian binaries (as they
lead to excessive storage requirements for Trillian metrics).

### Resilience improvements in `log_signer`

#### Add timeout to sequencing loop

Added a timeout to the context in the sequencing loop, with a default of 60s.

#### Fix Operation Loop Hang

Resolved a bug that would hide errors and cause the `OperationLoop` to hang
until process exit if any error occurred.

### Linting toolchain migration

gometalinter has been replaced with golangci-lint for improved performance and
Go module support.

### Compact Merkle tree data structures

`CompactMerkleTree` has been removed from `github.com/google/trillian/merkle`,
and a new package `github.com/google/trillian/merkle/compact` was introduced.  A
new powerful data structure named "compact range" has been added to that
package, and is now used throughout the repository instead of the compact tree.
It is a generalization of the previous structure, as it allows manipulating
arbitrary sub-ranges of leaves rather than only prefixes.

### Storage API changes

The internal storage API is modified so that the ReadOnlyTreeTX.ReadRevision and
TreeWriter.WriteRevision entrypoints take a context.Context parameter and return
an optional error.

The `SubtreeCache.GetNodeHash()` method is no longer exported.

The memory storage provider has been refactored to make it more consistent with
the other storage providers.

The `LogMetadata.GetUnsequencedCounts()` method has been removed.

`NodeReader.GetMerkleNodes` now must return `Node` objects in the same order as
node IDs requested. Storage implementations known to us already adhere to this
requirement.

### Maphammer improvements

The maphammer test tool for the experimental Trillian Map has been enhanced.

### Default values changed for some signer flags

The following flags for the signer have new default values:

-   `--sequencer_interval`: changed from 10 seconds to 100 milliseconds
-   `--batch_size`: changed from 50 to 1000

These changes improve the signer's throughput and latency under typical
conditions.

### Master election refactoring

The `--resign_odds` flag in `logsigner` is removed, in favor of a more generic
`--master_hold_jitter` flag. Operators using this flag are advised to set the
jitter to `master_check_interval * resign_odds * 2` to achieve similar behavior.

The `--master_check_interval` flag is removed from `logsigner`.

`logsigner` switched to using a new master election interface contained in
`util/election2` package. The interfaces in `util/election` are removed.

### `CONIKS_SHA256` hash strategy added

Support has been added for a CONIKS sparse tree hasher with SHA256 as the hash
algorithm. Set a tree's `hash_strategy` to `CONIKS_SHA256` to use it.

### Performance

The performance of `SetLeaves` requests on the Map has been slightly improved.
The performance of `GetConsistencyProof` requests has been improved when using
MySQL.

### Logging

Some warning-level logging has been removed from the sequencer in favour of
returning the same information via the returned error. The caller may still
choose to log this information. This allows storage implementations that retry
transactions to suppress warnings when a transaction initially fails but a retry
succeeds.

Some incorrectly-formatted log messages have been fixed.

### Documentation

[API documentation in Markdown format](docs/api.md) is now available.

### Other

The `TimeSource` type (and other time utils) moved to a separate `util/clock`
package, extended with a new `Timer` interface that allows mocking `time.Timer`.

The `Sequencer.SignRoot()` method has been removed.

## v1.2.1 - Map race fixed. TLS client support. LogClient improvements

Published 2018-08-20 10:31:00 +0000 UTC

### Servers

A race condition was fixed that affected sparse Merkle trees as served by the
map server.

### Utilities / Binaries

The `maphammer` uses a consistent empty check, fixing spurious failures in some
tests.

The `createtree` etc. set of utilities now support TLS via the `-tls-cert-file`
flag. This support is also available as a client module.

### Log Client

`GetAndVerifyInclusionAtIndex` no longer updates the clients root on every
access as this was an unexpected side effect. Clients now have explicit control
of when the root is updated by calling `UpdateRoot`.

A root parameter is now required when log clients are constructed.

The client will now only retry requests that fail with the following errors:

-   Aborted
-   DeadlineExceeded
-   ResourceExhausted
-   Unavailable

There is one exception - it will also retry InitLog/InitMap requests that fail
due to a FailedPrecondition error.

### Other

The Travis build script has been updated for newer versions of MySQL (5.7
through MySQL 8) and will no longer work with 5.6.

Commit
[f3eaa887163bb4d2ea4b4458cb4e7c5c2f346bc6](https://api.github.com/repos/google/trillian/commits/f3eaa887163bb4d2ea4b4458cb4e7c5c2f346bc6)
Download [zip](https://api.github.com/repos/google/trillian/zipball/v1.2.1)

## v1.2.0 - Signer / Quota fixes. Error mapping fix. K8 improvements

Published 2018-06-25 10:42:52 +0000 UTC

The Log Signer now tries to avoid creating roots older than ones that already
exist. This issue has been seen occurring on a test system. Important note: If
running this code in production allowing clocks to drift out of sync between
nodes can cause other problems including for clustering and database
replication.

The Log Signer now publishes metrics for the logs that it is actively signing.
In a clustered environment responsibility can be expected to move around between
signer instances over time.

The Log API now allows personalities to explicitly list a vector of identifiers
which should be charged for `User` quota. This allows a more nuanced application
of request rate limiting across multiple dimensions. Some fixes have also been
made to quota handling e.g. batch requests were not reserving the appropriate
quota. Consult the corresponding PRs for more details.

For the log RPC server APIs `GetLeavesByIndex` and `GetLeavesByRange` MySQL
storage has been modified to return status codes that match CloudSpanner.
Previously some requests with out of range parameters were receiving 5xx error
status rather than 4xx when errors were mapped to the HTTP space by CTFE.

The Kubernetes deployment scripts continue to evolve and improve.

Commit
[aef10347dba1bd86a0fcb152b47989d0b51ba1fa](https://api.github.com/repos/google/trillian/commits/aef10347dba1bd86a0fcb152b47989d0b51ba1fa)
Download [zip](https://api.github.com/repos/google/trillian/zipball/v1.2.0)

## v1.1.1 - CloudSpanner / Tracing / Health Checks

Published 2018-05-08 12:55:34 +0000 UTC

More improvements have been made to the CloudSpanner storage code. CloudSpanner
storage has now been tested up to ~3.1 billion log entries.

Explicit health checks have been added to the gRPC Log and Map servers (and the
log signer). The HTTP endpoint must be enabled and the checks will serve on
`/healthz` where a non 200 response means the server is unhealthy. The example
Kubernetes deployment configuration has been updated to include them. Other
improvements have been made to the Kubernetes deployment scripts and docs.

The gRPC Log and Map servers have been instrumented for tracing with
[OpenCensus](https://opencensus.io/). For GCP it just requires the `--tracing`
flag to be added and results will be available in the GCP console under
StackDriver -> Trace.

Commit
[3a68a845f0febdd36937c15f1d97a3a0f9509440](https://api.github.com/repos/google/trillian/commits/3a68a845f0febdd36937c15f1d97a3a0f9509440)
Download [zip](https://api.github.com/repos/google/trillian/zipball/v1.1.1)

## v1.1.0 - CloudSpanner Improvements & Log Root structure changes etc.

Published 2018-04-17 08:02:50 +0000 UTC

Changes are in progress (e.g. see #1037) to rework the internal signed root
format used by the log RPC server to be more useful / interoperable. Currently
they are mostly internal API changes to the log and map servers. However, the
`signature` and `log_id` fields in SignedLogRoot have been deleted and users
must unpack the serialized structure to access these now. This change is not
backwards compatible.

Changes have been made to log server APIs and CT frontends for when a request
hits a server that has an earlier version of the tree than is needed to satisfy
the request. In these cases the log server used to return an error but now
returns an empty proof along with the current STH it has available. This allows
clients to detect these cases and handle them appropriately.

The CloudSpanner schema has changed. If you have a database instance you'll need
to recreate it with the new schema. Performance has been noticeably improved
since the previous release and we have tested it to approx one billion log
entries. Note: This code is still being developed and further changes are
possible.

Support for `sqlite` in unit tests has been removed because of ongoing issues
with flaky tests. These were caused by concurrent accesses to the same database,
which it doesn't support. The use of `sqlite` in production has never been
supported and it should not be used for this.

Commit
[9a5dc6223bab0e1061b66b49757c2418c47b9f29](https://api.github.com/repos/google/trillian/commits/9a5dc6223bab0e1061b66b49757c2418c47b9f29)
Download [zip](https://api.github.com/repos/google/trillian/zipball/v1.1.0)

## v1.0.8 - Docker Updates / Freezing Logs / CloudSpanner Options

Published 2018-03-08 13:42:11 +0000 UTC

The Docker image files have been updated and the database has been changed to
`MariaDB 10.1`.

A `ReadOnlyStaleness` option has been added to the experimental CloudSpanner
storage. This allows for tuning that might increase performance in some
scenarios by issuing read transactions with the `exact_staleness` option set
rather than `strong_read`. For more details see the
[CloudSpanner TransactionOptions](https://cloud.google.com/spanner/docs/reference/rest/v1/TransactionOptions)
documentation.

The `LogVerifier` interface has been removed from the log client, though the
functionality is still available. It is unlikely that there were implementations
by third-parties.

A new `TreeState DRAINING` has been added for trees with `TreeType LOG`. This is
to support logs being cleanly frozen. A log tree in this state will not accept
new entries via `QueueLeaves` but will continue to integrate any that were
previously queued. When the queue of pending entries has been emptied the tree
can be set to the `FROZEN` state safely. For MySQL storage this requires a
schema update to add `'DRAINING'` to the enum of valid states.

A command line utility `updatetree` has been added to allow tree states to be
changed. This is also to support cleanly freezing logs.

A 'howto' document has been added that explains how to freeze a log tree using
the features added in this release.

Commit
[0e6d950b872d19e42320f4714820f0fe793b9913](https://api.github.com/repos/google/trillian/commits/0e6d950b872d19e42320f4714820f0fe793b9913)
Download [zip](https://api.github.com/repos/google/trillian/zipball/v1.0.8)

## v1.0.7 - Storage API Changes, Schema Tweaks

Published 2018-03-01 11:16:32 +0000 UTC

Note: A large number of storage related API changes have been made in this
release. These will probably only affect developers writing their own storage
implementations.

A new tree type `ORDERED_LOG` has been added for upcoming mirror support. This
requires a schema change before it can be used. This change can be made when
convenient and can be deferred until the functionality is available and needed.
The definition of the `TreeType` column enum should be changed to `ENUM('LOG',
'MAP', 'PREORDERED_LOG') NOT NULL`

Some storage interfaces were removed in #977 as they only had one
implementation. We think this won't cause any impact on third parties and are
willing to reconsider this change if it does.

The gRPC Log and Map server APIs have new methods `InitLog` and `InitMap` which
prepare newly created trees for use. Attempting to use trees that have not been
initialized will return the `FAILED_PRECONDITION` error
`storage.ErrTreeNeedsInit`.

The gRPC Log server API has new methods `AddSequencedLeaf` and
`AddSequencedLeaves`. These are intended to support mirroring applications and
are not yet implemented.

Storage APIs have been added such as `ReadWriteTransaction` which allows the
underlying storage to manage the transaction and optionally retry until success
or timeout. This is a more natural fit for some types of storage API such as
[CloudSpanner](https://cloud.google.com/spanner/docs/transactions) and possibly
other environments with managed transactions.

The older `BeginXXX` methods were removed from the APIs. It should be fairly
easy to convert a custom storage implementation to the new API format as can be
seen from the changes made to the MySQL storage.

The `GetOpts` options are no longer used by storage. This fixed the strange
situation of storage code having to pass manufactured dummy instances to
`GetTree`, which was being called in all the layers involved in request
processing. Various internal APIs were modified to take a `*trillian.Tree`
instead of an `int64`.

A new storage implementation has been added for CloudSpanner. This is currently
experimental and does not yet support Map trees. We have also added Docker
examples for running Trillian in Google Cloud with CloudSpanner.

The maximum size of a `VARBINARY` column in MySQL is too small to properly
support Map storage. The type has been changed in the schema to `MEDIUMBLOB`.
This can be done in place with an `ALTER TABLE` command but this could very be
slow for large databases as it is a change to the physical row layout. Note:
There is no need to make this change to the database if you are only using it
for Log storage e.g. for Certificate Transparency servers.

The obsolete programs `queue_leaves` and `fetch_leaves` have been deleted.

Commit
[7d73671537ca2a4745dc94da3dc93d32d7ce91f1](https://api.github.com/repos/google/trillian/commits/7d73671537ca2a4745dc94da3dc93d32d7ce91f1)
Download [zip](https://api.github.com/repos/google/trillian/zipball/v1.0.7)

## v1.0.6 - GetLeavesByRange. 403 Permission Errors. Signer Metrics.

Published 2018-02-05 16:00:26 +0000 UTC

A new log server RPC API has been added to get leaves in a range. This is a more
natural fit for CT type applications as it more closely follows the CT HTTP API.

The server now returns 403 for permission denied where it used to return 500
errors. This follows the behaviour of the C++ implementation.

The log signer binary now reports metrics for the number it has signed and the
number of errors that have occurred. This is intended to give more insight into
the state of the queue and integration processing.

Commit
[b20b3109af7b68227c83c5d930271eaa4f0be771](https://api.github.com/repos/google/trillian/commits/b20b3109af7b68227c83c5d930271eaa4f0be771)
Download [zip](https://api.github.com/repos/google/trillian/zipball/v1.0.6)

## v1.0.5 - TLS, Merge Delay Metrics, Easier Admin Tests

Published 2018-02-07 09:41:08 +0000 UTC

The API protos have been rebuilt with gRPC 1.3.

Timestamps have been added to the log leaves in the MySQL database. Before
upgrading to this version you **must** make the following schema changes:

*   Add the following column to the `LeafData` table. If you have existing data
    in the queue you might have to remove the NOT NULL clause:
    `QueueTimestampNanos BIGINT NOT NULL`

*   Add the following column to the `SequencedLeafData` table:
    `IntegrateTimestampNanos BIGINT NOT NULL`

The above timestamps are used to export metrics via monitoring that give the
merge delay for each tree that is in use. This is a good metric to use for
alerting on.

The Log and Map RPC servers now support TLS.

AdminServer tests have been improved.

Commit
[dec673baf984c3d22d7b314011d809258ec36821](https://api.github.com/repos/google/trillian/commits/dec673baf984c3d22d7b314011d809258ec36821)
Download [zip](https://api.github.com/repos/google/trillian/zipball/v1.0.5)

## v1.0.4 - Fix election issue. Large vendor updates.

Published 2018-02-05 15:42:25 +0000 UTC

An issue has been fixed where the master for a log could resign from the
election while it was in the process of integrating a batch of leaves. We do not
believe this could cause any issues with data integrity because of the versioned
tree storage.

This release includes a large number of vendor commits merged to catch up with
etcd 3.2.10 and gRPC v1.3.

Commit
[1713865ecca0dc8f7b4a8ed830a48ae250fd943b](https://api.github.com/repos/google/trillian/commits/1713865ecca0dc8f7b4a8ed830a48ae250fd943b)
Download [zip](https://api.github.com/repos/google/trillian/zipball/v1.0.4)

## v1.0.3 - Auth API. Interceptor fixes. Request validation + More

Published 2018-02-05 15:33:08 +0000 UTC

An authorization API has been added to the interceptors. This is intended for
future development and integration.

Issues where the interceptor would not time out on `PutTokens` have been fixed.
This should make the quota system more robust.

A bug has been fixed where the interceptor did not pass the context deadline
through to other requests it made. This would cause some failing requests to do
so after longer than the deadline with a misleading reason in the log. It did
not cause request failures if they would otherwise succeed.

Metalinter has been added and the code has been cleaned up where appropriate.

Docker and Kubernetes scripts have been available and images are now built with
Go 1.9.

Sqlite has been introduced for unit tests where possible. Note that it is not
multi threaded and cannot support all our testing scenarios. We still require
MySQL for integration tests. Please note that Sqlite **must not** be used for
production deployments as RPC servers are multi threaded database clients.

The Log RPC server now applies tighter validation to request parameters than
before. It's possible that some requests will be rejected. This should not
affect valid requests.

The admin server will only create trees for the log type it is hosted in. For
example the admin server running in the Log server will not create Map trees.
This may be reviewed in future as applications can legitimately use both tree
types.

Commit
[9d08b330ab4270a8e984072076c0b3e84eb4601b](https://api.github.com/repos/google/trillian/commits/9d08b330ab4270a8e984072076c0b3e84eb4601b)
Download [zip](https://api.github.com/repos/google/trillian/zipball/v1.0.3)

## v1.0.2 - TreeGC, Go 1.9, Update Private Keys.

Published 2018-02-05 15:18:40 +0000 UTC

Go 1.9 is required.

It is now possible to update private keys via the admin API and this was added
to the available field masks. The key storage format has not changed so we
believe this change is transparent.

Deleted trees are now garbage collected after an interval. This hard deletes
them and they cannot be recovered. Be aware of this before upgrading if you have
any that are in a soft deleted state.

The Admin RPC API has been extended to allow trees to be undeleted - up to the
point where they are hard deleted as set out above.

Commit
[442511ad82108654033c9daa4e72f8a79691dd32](https://api.github.com/repos/google/trillian/commits/442511ad82108654033c9daa4e72f8a79691dd32)
Download [zip](https://api.github.com/repos/google/trillian/zipball/v1.0.2)

## v1.0.1 - Batched Queue Option Added

Published 2018-02-05 14:49:33 +0000 UTC

Apart from fixes this release includes the option for a batched queue. This has
been reported to allow faster sequencing but is not enabled by default.

If you want to switch to this you must build the code with the `--tags
batched_queue` option. You must then also apply a schema change if you are
running with a previous version of the database. Add the following column to the
`Unsequenced` table:

`QueueID VARBINARY(32) DEFAULT NULL`

If you don't plan to switch to the `batched_queue` mode then you don't need to
make the above change.

Commit
[afd178f85c963f56ad2ae7d4721d139b1d6050b4](https://api.github.com/repos/google/trillian/commits/afd178f85c963f56ad2ae7d4721d139b1d6050b4)
Download [zip](https://api.github.com/repos/google/trillian/zipball/v1.0.1)

## v1.0 - First Log version we believe was ready for use. To support CT.

Published 2018-02-05 13:51:55 +0000 UTC

Quota metrics published. Quota admin api + server implemented. Improvements to
local / AWS deployment. Map fixes and further development. ECDSA key handling
improvements. Key factory improvements. Code coverage added. Quota integration
test added. Etcd quota support in log and map connected up. Incompatibility with
C++ code fixed where consistency proof requests for first == second == 0 were
rejected.

Commit
[a6546d092307f6e0d396068066033b434203824d](https://api.github.com/repos/google/trillian/commits/a6546d092307f6e0d396068066033b434203824d)
Download [zip](https://api.github.com/repos/google/trillian/zipball/v1.0)<|MERGE_RESOLUTION|>--- conflicted
+++ resolved
@@ -2,9 +2,6 @@
 
 ## HEAD
 
-<<<<<<< HEAD
-Not yet released; provisionally v1.4.0 (may change).
-=======
 Not yet released; provisionally v1.3.3 (may change).
 
 ## v1.3.2 - Module fixes
@@ -14,7 +11,6 @@
 Patch release to address Go Module issue. Some dependencies use invalid pseudo-
 versions in their go.mod files that Go 1.13 rejects. We've added `replace`
 directives to our go.mod file to fix these invalid pseudo-versions.
->>>>>>> 08d71f3e
 
 ## v1.3.1 - Module and Bazel fixes
 
