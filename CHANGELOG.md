# TRILLIAN Changelog

## HEAD

<<<<<<< HEAD
Not yet released; provisionally v1.4.0 (may change).

### HTTP APIs

The HTTP/JSON APIs have been removed in favor of a pure gRPC intereface.
[grpcurl](https://github.com/fullstorydev/grpcurl) is the recommended way
of interacting with the gRPC API from the commandline.

### Server Binaries

The `trillian_log_server`, `trillian_log_signer` and `trillian_map_server`
binaries have moved from `github.com/google/trillian/server/` to
`github.com/google/trillian/cmd`. A subset of the `server` package has also
moved and has been split into `cmd/internal/serverutil`, `quota/etcd` and
`quota/mysqlqm` packages.

### Bazel Changes

Python support is disabled unless we hear that the community cares about this
being re-enabled. This was broken by a downstream change and without a signal
from the Trillian community to say this is needed, the pragmatic action is to
not spend time investigating this issue.

### Deployments

The Kubernetes configs will now provision 5 nodes for Trillian's Etcd cluster,
instead of 3 nodes.
[This makes the Etcd cluster more resilient](https://etcd.io/docs/v3.2.17/faq/#what-is-failure-tolerance)
to nodes becoming temporarily unavailable, such as during updates (it can now
tolerate 2 nodes being unavailable, instead of just 1).

The etcd-operator deployment has been updated from v0.9.1 to v0.9.4.

### Log Changes

#### Potential sequencer hang fixed
A potential deadlock condition in the log sequencer when the process is
attempting to exit has been addressed.

#### Monitoring & Metrics
A count of the total number of individual leaves the logserver attempts to
fetch via the GetEntries.\* API methods has been added.

### Map Changes

The verifiable map is still experimental. APIs, such as SetLeaves, have been
deprecated and will be deleted in the near future. The semantics of WriteLeaves
have become stricter: now it always requires the caller to specify the write
revision. These changes will not affect the Trillian module semantic version due
to the experimental status of the Map.

Map API has been extended with Layout, GetTiles and SetTiles calls which allow
for more direct processing of sparse Merkle tree tiles in the application layer.
Map storage implementations are simpler, and no longer use the SubtreeCache.

The map client has been updated so that GetAndVerifyMapLeaves and
GetAndVerifyMapLeavesByRevision return the MapRoot for the revision at which the
leaves were fetched. Without this callers of GetAndVerifyMapLeaves in particular
were unable to reason about which map revision they were seeing. The
SetAndVerifyMapLeaves method was deleted.

### Storage

The StorageProvider type and helpers have been moved from the server package to
storage. Aliases for the old types/functions are created for backward
compatibility, but the new code should not use them as we will remove them with
the next major version bump. The individual storage providers have been moved to
the corresponding packages, and are now required to be imported explicitly by
the main file in order to be registered. We are including only MySQL and
cloudspanner providers by default, since these are the ones that we support.

The cloudspanner storage is supported for logs only, while the Map storage API
is being polished and decoupled from the log storage API. We may return the
support when the new API is tested.

### Quota

#### New Features

An experimental Redis-based `quota.Manager` implementation has been added.

#### Behaviour Changes

Quota used to be refunded for all failed requests. For uses of quota that were
to protect against abuse or fair utilization, this could allow infinite QPS in
situations that really should have the requests throttled. Refunds are now only
performed for tokens in `Global` buckets, which prevents tokens being leaked if
duplicate leaves are queued.

### Tools

The `licenses` tool has been moved from "scripts/licenses" to [a dedicated
repository](https://github.com/google/go-licenses).
=======
Not yet released; provisionally v1.3.4 (may change).

## v1.3.3 - Module fixes

Published 2019-10-31 17:30:00 +0000 UTC

Patch release to address Go Module issue. Removes `replace` directives in our
go.mod file now that our dependencies have fixed their invalid pseudo-version
issues.
>>>>>>> bd4c7e90

## v1.3.2 - Module fixes

Published 2019-09-05 17:30:00 +0000 UTC

Patch release to address Go Module issue. Some dependencies use invalid pseudo-
versions in their go.mod files that Go 1.13 rejects. We've added `replace`
directives to our go.mod file to fix these invalid pseudo-versions.

## v1.3.1 - Module and Bazel fixes

Published 2019-08-16 15:00:00 +0000 UTC

Patch release primarily to address Go Module issue. v1.3.0 declared a dependency
on github.com/russross/blackfriday/v2 v2.0.1+incompatible which made downstream
dependencies suffer.

## v1.3.0

Published 2019-07-17 15:00:00 +0000 UTC

### Storage APIs GetSignedLogRoot / SetSignedLogRoot now take pointers

This at the storage layer and does not affect the log server API.
This is part of work to fix proto buffer usages where they are passed
by value or compared by generic code like `reflect.DeepEquals()`. Passing
them by value creates shallow copies that can share internal state. As the
generated structs contain additional exported `XXX_` fields generic
comparisons using all fields can produce incorrect results.

### Storage Commit takes context.Context

To support passing a context down to `NodeStorage.SetLeaves`, and remove various `context.TODO()`s, 
the following functions have been modified to accept a `context.Context` parameter:

- `storage/cache.NodeStorage.SetLeaves`
- `storage/cache.SetSubtreesFunc`
- `storage/cache.SubtreeCache.Flush`
- `storage.ReadonlyLogTX.Commit`

### Go Module Support

Go Module support has been enabled. Please use GO111MODULE=on to build Trillian.
Updating dependencies no longer requires updating the vendor directory.

### TrillianMapWrite API
New API service for writing to the Trillian Map. This allows APIs such as
GetLeavesByRevisionNoProof to be removed from the read API, and these methods to
be tuned & provisioned differently for read vs write performance.

### GetLeavesByRevisionNoProof API
Allow map clients to forgo fetching inclusion proofs.
This dramatically speeds things up for clients that don't need verifiability.
This situation occurs in some situation where a Trillian personality is
interacting directly with the Trillian Map. 

### GetMapLeafByRevision API
New GetMapLeafByRevision API for fetching a single map leaf. This allows there
to be a separate API end point for fetching a single leaf vs. the batch
GetMapLeavesByRevision API which is much slower when many leaves are requested.
This supports separate monitoring and alerting for different traffic patterns.

### Add Profiling Flags to Binaries

The `trillian_log_server`, `trillian_log_signer` and `trillian_map_server`
binaries now have CPU and heap profiling flags. Profiling is off by default.
For more details see the
[Go Blog](https://blog.golang.org/profiling-go-programs).
### Map performance tweaks

The map mode has had some performance tweaks added:
* A workaround for locking issues which affect the map when it's used in
  single-transaction mode.

### Introduce BatchInclusionProof function

Added a batch version of the Merkle Tree InclusionProof function.

Updated the map RPC for getLeaves to use the new batch function to improve
efficiency.

### Google Cloud Spanner support

Google Cloud Spanner is now a supported storage backend for maps.

The admin API calls to list trees backed by Cloud Spanner trees are fixed.

### RPC Server Transaction Leaks Fixed

There were some cases where the Log RPC server could leak storage transactions
in error situations. These have now been fixed. If you have a custom storage
implementation review the fixes made to the MySQL Log storage to see if they
need to be applied to your code (`storage/mysql/log_storage.go`). The Map
server had similar issues but these were fixed without requiring changes to
storage code.

### GetLatestSignedLogRoot With Consistency Proof

`GetLatestSignedLogRoot` in the LogServer will return a consistency proof if
`first_tree_size` > 0. This reduces the number of RPC calls from logClient from
2 to 1 in `client.getAndVerifyLatestRoot`.

### Testing

Support has been added for testing against a locally running mysql docker image,
in addition to a locally running mysql instance.

### Deprecated Fields Removed From SignedLogRoot Proto

*Important Note*: For use in Certificate Transparency this version of the
logserver binary won't work properly with an older CTFE. Make sure to update the
CTFE servers to a current version (built from a git checkout after March 20th
2019) before deploying logservers that include this change or deploy them
together with this release. Failure to do this can result in 5XX errors being
returned to clients when the old handler code tries to access fields in
responses that no longer exist.

All the fields marked as deprecated in this proto have been removed. All the
same fields are available via the TLS marshalled log root in the proto. Updating
affected code is straightforward.

Normally, clients will want to verify that the signed root is correctly signed.
This is the preferred way to interact with the root data.

There is a utility function provided that will verify the signature and unpack
the TLS data. It works well in conjunction with a `LogVerifier`. The public key
of the server is required.

```go
verifier := client.NewLogVerifier(rfc6962.DefaultHasher, pk, crypto.SHA256)
root, err := crypto.VerifySignedLogRoot(verifier.PubKey, verifier.SigHash, resp.SignedLogRoot)
if err != nil {
  // Signature verified and unmarshalled correctly. The struct may now
  // be used.
  if root.TreeSize > 0 {
    // Non empty tree.
  }
}
```

### MySQL changes

#### Configurable number of connections for MySQL

Two new flags have been added that limit connections to MySQL database servers:

-   `--mysql_max_conns` - limits the total number of database connections
-   `--mysql_max_idle_conns` - limits the number of idle database connections

By default, there is no maximum number of database connections. However, the
database server will likely impose limits on the number of connections. The
default limit on idle connections is controlled by
[Go's `sql` package](https://golang.org/pkg/database/sql/#DB.SetMaxIdleConns).

#### Enfored no concurrent use of MySQL tx

Concurrently using a single MySQL transaction can cause the driver to error
out, so we now attempt to prevent this from happening.

### Removal of length limits for a tree's `display_name` and `description`

Previously, these were restricted to 20 bytes and 200 bytes respectively. These
limits have been removed. However, the underlying storage implementation may
still impose its own limitations.

### Server validation of leaf hashes

The log server now checks that leaf hashes are the correct length and returns
an InvalidArgument error if they are not. Previously, GetLeavesByHash would
simply not return any matching leaves for invalid hashes, and
GetInclusionProofByHash would return a NotFound error.

### Map client

A [MapClient](client/map_client.go) has been added to simplify interacting with
the map server.

### Database Schema

This version includes a change to the MySQL and Postgres database schemas to add
an index on the `SequencedLeafData` table. This improves performance for
inclusion proof queries.

### Deployments

The Trillian Docker images now accept GOFLAGS and GO111MODULE arguments
and set them as environment variables inside the Docker container.

The [db\_server Docker image](examples/deployment/docker/db_server/Dockerfile)
is now based on
[the MySQL 5.7 image from the Google Cloud Marketplace](https://console.cloud.google.com/marketplace/details/google/mysql5),
rather than the [official MySQL 5.7 image](https://hub.docker.com/_/mysql).
This Dockerfile supercedes Dockerfile.db, which has been removed.

There is now a [mysql.cnf file](examples/deployment/docker/db_server/mysql.cnf)
alongside the Dockerfile that makes it easy to build the image with a custom
configuration, e.g. to allow MySQL to use more memory.

The `trillian-log-service` and `trillian-log-signer` Kubernetes services will
now have load balancers configured for them that expose those services outside
of the Kubernetes cluster. This makes it easier to access their APIs. When
deployed on Google Cloud, these will be
[Internal Load Balancers](https://cloud.google.com/kubernetes-engine/docs/how-to/internal-load-balancing).
Note that this change **cannot be applied to an existing deployment**; delete
the existing Kubernetes services and redeploy them, otherwise you'll see an
error similar to `The Service "trillian-log-service" is invalid: spec.clusterIP:
Invalid value: "": field is immutable`.

A working [Docker Compose](https://docs.docker.com/compose/) configuration is
now available and can be used to bring up a local Trillian deployment for
testing and experimental purposes:

```shell
docker-compose -f examples/deployment/docker-compose.yml up
```

Docker Compose v3.1 or higher is required.

The Terraform, Kubernetes and Docker configuration files, as well as various
scripts, all now use the same, consistently-named environment variables for
MySQL-related data (e.g. `MYSQL_DATABASE`). The variable names are based on
those for the
[MySQL Docker image](https://hub.docker.com/_/mysql#environment-variables).

Docker images have been upgraded from Go 1.9 to 1.11. They now use ["Distroless"
base images](https://github.com/GoogleContainerTools/distroless).

### Dropped metrics

Quota metrics with specs of the form `users/<user>/read` and
`users/<user>/write` are no longer exported by the Trillian binaries (as they
lead to excessive storage requirements for Trillian metrics).

### Resilience improvements in `log_signer`

#### Add timeout to sequencing loop

Added a timeout to the context in the sequencing loop, with a default of 60s.

#### Fix Operation Loop Hang

Resolved a bug that would hide errors and cause the `OperationLoop` to hang
until process exit if any error occurred.

### Linting toolchain migration

gometalinter has been replaced with golangci-lint for improved performance and
Go module support.

### Compact Merkle tree data structures

`CompactMerkleTree` has been removed from `github.com/google/trillian/merkle`,
and a new package `github.com/google/trillian/merkle/compact` was introduced.  A
new powerful data structure named "compact range" has been added to that
package, and is now used throughout the repository instead of the compact tree.
It is a generalization of the previous structure, as it allows manipulating
arbitrary sub-ranges of leaves rather than only prefixes.

### Storage API changes

The internal storage API is modified so that the ReadOnlyTreeTX.ReadRevision and
TreeWriter.WriteRevision entrypoints take a context.Context parameter and return
an optional error.

The `SubtreeCache.GetNodeHash()` method is no longer exported.

The memory storage provider has been refactored to make it more consistent with
the other storage providers.

The `LogMetadata.GetUnsequencedCounts()` method has been removed.

`NodeReader.GetMerkleNodes` now must return `Node` objects in the same order as
node IDs requested. Storage implementations known to us already adhere to this
requirement.

### Maphammer improvements

The maphammer test tool for the experimental Trillian Map has been enhanced.

### Default values changed for some signer flags

The following flags for the signer have new default values:

-   `--sequencer_interval`: changed from 10 seconds to 100 milliseconds
-   `--batch_size`: changed from 50 to 1000

These changes improve the signer's throughput and latency under typical
conditions.

### Master election refactoring

The `--resign_odds` flag in `logsigner` is removed, in favor of a more generic
`--master_hold_jitter` flag. Operators using this flag are advised to set the
jitter to `master_check_interval * resign_odds * 2` to achieve similar behavior.

The `--master_check_interval` flag is removed from `logsigner`.

`logsigner` switched to using a new master election interface contained in
`util/election2` package. The interfaces in `util/election` are removed.

### `CONIKS_SHA256` hash strategy added

Support has been added for a CONIKS sparse tree hasher with SHA256 as the hash
algorithm. Set a tree's `hash_strategy` to `CONIKS_SHA256` to use it.

### Performance

The performance of `SetLeaves` requests on the Map has been slightly improved.
The performance of `GetConsistencyProof` requests has been improved when using
MySQL.

### Logging

Some warning-level logging has been removed from the sequencer in favour of
returning the same information via the returned error. The caller may still
choose to log this information. This allows storage implementations that retry
transactions to suppress warnings when a transaction initially fails but a retry
succeeds.

Some incorrectly-formatted log messages have been fixed.

### Documentation

[API documentation in Markdown format](docs/api.md) is now available.

### Other

The `TimeSource` type (and other time utils) moved to a separate `util/clock`
package, extended with a new `Timer` interface that allows mocking `time.Timer`.

The `Sequencer.SignRoot()` method has been removed.

## v1.2.1 - Map race fixed. TLS client support. LogClient improvements

Published 2018-08-20 10:31:00 +0000 UTC

### Servers

A race condition was fixed that affected sparse Merkle trees as served by the
map server.

### Utilities / Binaries

The `maphammer` uses a consistent empty check, fixing spurious failures in some
tests.

The `createtree` etc. set of utilities now support TLS via the `-tls-cert-file`
flag. This support is also available as a client module.

### Log Client

`GetAndVerifyInclusionAtIndex` no longer updates the clients root on every
access as this was an unexpected side effect. Clients now have explicit control
of when the root is updated by calling `UpdateRoot`.

A root parameter is now required when log clients are constructed.

The client will now only retry requests that fail with the following errors:

-   Aborted
-   DeadlineExceeded
-   ResourceExhausted
-   Unavailable

There is one exception - it will also retry InitLog/InitMap requests that fail
due to a FailedPrecondition error.

### Other

The Travis build script has been updated for newer versions of MySQL (5.7
through MySQL 8) and will no longer work with 5.6.

Commit
[f3eaa887163bb4d2ea4b4458cb4e7c5c2f346bc6](https://api.github.com/repos/google/trillian/commits/f3eaa887163bb4d2ea4b4458cb4e7c5c2f346bc6)
Download [zip](https://api.github.com/repos/google/trillian/zipball/v1.2.1)

## v1.2.0 - Signer / Quota fixes. Error mapping fix. K8 improvements

Published 2018-06-25 10:42:52 +0000 UTC

The Log Signer now tries to avoid creating roots older than ones that already
exist. This issue has been seen occurring on a test system. Important note: If
running this code in production allowing clocks to drift out of sync between
nodes can cause other problems including for clustering and database
replication.

The Log Signer now publishes metrics for the logs that it is actively signing.
In a clustered environment responsibility can be expected to move around between
signer instances over time.

The Log API now allows personalities to explicitly list a vector of identifiers
which should be charged for `User` quota. This allows a more nuanced application
of request rate limiting across multiple dimensions. Some fixes have also been
made to quota handling e.g. batch requests were not reserving the appropriate
quota. Consult the corresponding PRs for more details.

For the log RPC server APIs `GetLeavesByIndex` and `GetLeavesByRange` MySQL
storage has been modified to return status codes that match CloudSpanner.
Previously some requests with out of range parameters were receiving 5xx error
status rather than 4xx when errors were mapped to the HTTP space by CTFE.

The Kubernetes deployment scripts continue to evolve and improve.

Commit
[aef10347dba1bd86a0fcb152b47989d0b51ba1fa](https://api.github.com/repos/google/trillian/commits/aef10347dba1bd86a0fcb152b47989d0b51ba1fa)
Download [zip](https://api.github.com/repos/google/trillian/zipball/v1.2.0)

## v1.1.1 - CloudSpanner / Tracing / Health Checks

Published 2018-05-08 12:55:34 +0000 UTC

More improvements have been made to the CloudSpanner storage code. CloudSpanner
storage has now been tested up to ~3.1 billion log entries.

Explicit health checks have been added to the gRPC Log and Map servers (and the
log signer). The HTTP endpoint must be enabled and the checks will serve on
`/healthz` where a non 200 response means the server is unhealthy. The example
Kubernetes deployment configuration has been updated to include them. Other
improvements have been made to the Kubernetes deployment scripts and docs.

The gRPC Log and Map servers have been instrumented for tracing with
[OpenCensus](https://opencensus.io/). For GCP it just requires the `--tracing`
flag to be added and results will be available in the GCP console under
StackDriver -> Trace.

Commit
[3a68a845f0febdd36937c15f1d97a3a0f9509440](https://api.github.com/repos/google/trillian/commits/3a68a845f0febdd36937c15f1d97a3a0f9509440)
Download [zip](https://api.github.com/repos/google/trillian/zipball/v1.1.1)

## v1.1.0 - CloudSpanner Improvements & Log Root structure changes etc.

Published 2018-04-17 08:02:50 +0000 UTC

Changes are in progress (e.g. see #1037) to rework the internal signed root
format used by the log RPC server to be more useful / interoperable. Currently
they are mostly internal API changes to the log and map servers. However, the
`signature` and `log_id` fields in SignedLogRoot have been deleted and users
must unpack the serialized structure to access these now. This change is not
backwards compatible.

Changes have been made to log server APIs and CT frontends for when a request
hits a server that has an earlier version of the tree than is needed to satisfy
the request. In these cases the log server used to return an error but now
returns an empty proof along with the current STH it has available. This allows
clients to detect these cases and handle them appropriately.

The CloudSpanner schema has changed. If you have a database instance you'll need
to recreate it with the new schema. Performance has been noticeably improved
since the previous release and we have tested it to approx one billion log
entries. Note: This code is still being developed and further changes are
possible.

Support for `sqlite` in unit tests has been removed because of ongoing issues
with flaky tests. These were caused by concurrent accesses to the same database,
which it doesn't support. The use of `sqlite` in production has never been
supported and it should not be used for this.

Commit
[9a5dc6223bab0e1061b66b49757c2418c47b9f29](https://api.github.com/repos/google/trillian/commits/9a5dc6223bab0e1061b66b49757c2418c47b9f29)
Download [zip](https://api.github.com/repos/google/trillian/zipball/v1.1.0)

## v1.0.8 - Docker Updates / Freezing Logs / CloudSpanner Options

Published 2018-03-08 13:42:11 +0000 UTC

The Docker image files have been updated and the database has been changed to
`MariaDB 10.1`.

A `ReadOnlyStaleness` option has been added to the experimental CloudSpanner
storage. This allows for tuning that might increase performance in some
scenarios by issuing read transactions with the `exact_staleness` option set
rather than `strong_read`. For more details see the
[CloudSpanner TransactionOptions](https://cloud.google.com/spanner/docs/reference/rest/v1/TransactionOptions)
documentation.

The `LogVerifier` interface has been removed from the log client, though the
functionality is still available. It is unlikely that there were implementations
by third-parties.

A new `TreeState DRAINING` has been added for trees with `TreeType LOG`. This is
to support logs being cleanly frozen. A log tree in this state will not accept
new entries via `QueueLeaves` but will continue to integrate any that were
previously queued. When the queue of pending entries has been emptied the tree
can be set to the `FROZEN` state safely. For MySQL storage this requires a
schema update to add `'DRAINING'` to the enum of valid states.

A command line utility `updatetree` has been added to allow tree states to be
changed. This is also to support cleanly freezing logs.

A 'howto' document has been added that explains how to freeze a log tree using
the features added in this release.

Commit
[0e6d950b872d19e42320f4714820f0fe793b9913](https://api.github.com/repos/google/trillian/commits/0e6d950b872d19e42320f4714820f0fe793b9913)
Download [zip](https://api.github.com/repos/google/trillian/zipball/v1.0.8)

## v1.0.7 - Storage API Changes, Schema Tweaks

Published 2018-03-01 11:16:32 +0000 UTC

Note: A large number of storage related API changes have been made in this
release. These will probably only affect developers writing their own storage
implementations.

A new tree type `ORDERED_LOG` has been added for upcoming mirror support. This
requires a schema change before it can be used. This change can be made when
convenient and can be deferred until the functionality is available and needed.
The definition of the `TreeType` column enum should be changed to `ENUM('LOG',
'MAP', 'PREORDERED_LOG') NOT NULL`

Some storage interfaces were removed in #977 as they only had one
implementation. We think this won't cause any impact on third parties and are
willing to reconsider this change if it does.

The gRPC Log and Map server APIs have new methods `InitLog` and `InitMap` which
prepare newly created trees for use. Attempting to use trees that have not been
initialized will return the `FAILED_PRECONDITION` error
`storage.ErrTreeNeedsInit`.

The gRPC Log server API has new methods `AddSequencedLeaf` and
`AddSequencedLeaves`. These are intended to support mirroring applications and
are not yet implemented.

Storage APIs have been added such as `ReadWriteTransaction` which allows the
underlying storage to manage the transaction and optionally retry until success
or timeout. This is a more natural fit for some types of storage API such as
[CloudSpanner](https://cloud.google.com/spanner/docs/transactions) and possibly
other environments with managed transactions.

The older `BeginXXX` methods were removed from the APIs. It should be fairly
easy to convert a custom storage implementation to the new API format as can be
seen from the changes made to the MySQL storage.

The `GetOpts` options are no longer used by storage. This fixed the strange
situation of storage code having to pass manufactured dummy instances to
`GetTree`, which was being called in all the layers involved in request
processing. Various internal APIs were modified to take a `*trillian.Tree`
instead of an `int64`.

A new storage implementation has been added for CloudSpanner. This is currently
experimental and does not yet support Map trees. We have also added Docker
examples for running Trillian in Google Cloud with CloudSpanner.

The maximum size of a `VARBINARY` column in MySQL is too small to properly
support Map storage. The type has been changed in the schema to `MEDIUMBLOB`.
This can be done in place with an `ALTER TABLE` command but this could very be
slow for large databases as it is a change to the physical row layout. Note:
There is no need to make this change to the database if you are only using it
for Log storage e.g. for Certificate Transparency servers.

The obsolete programs `queue_leaves` and `fetch_leaves` have been deleted.

Commit
[7d73671537ca2a4745dc94da3dc93d32d7ce91f1](https://api.github.com/repos/google/trillian/commits/7d73671537ca2a4745dc94da3dc93d32d7ce91f1)
Download [zip](https://api.github.com/repos/google/trillian/zipball/v1.0.7)

## v1.0.6 - GetLeavesByRange. 403 Permission Errors. Signer Metrics.

Published 2018-02-05 16:00:26 +0000 UTC

A new log server RPC API has been added to get leaves in a range. This is a more
natural fit for CT type applications as it more closely follows the CT HTTP API.

The server now returns 403 for permission denied where it used to return 500
errors. This follows the behaviour of the C++ implementation.

The log signer binary now reports metrics for the number it has signed and the
number of errors that have occurred. This is intended to give more insight into
the state of the queue and integration processing.

Commit
[b20b3109af7b68227c83c5d930271eaa4f0be771](https://api.github.com/repos/google/trillian/commits/b20b3109af7b68227c83c5d930271eaa4f0be771)
Download [zip](https://api.github.com/repos/google/trillian/zipball/v1.0.6)

## v1.0.5 - TLS, Merge Delay Metrics, Easier Admin Tests

Published 2018-02-07 09:41:08 +0000 UTC

The API protos have been rebuilt with gRPC 1.3.

Timestamps have been added to the log leaves in the MySQL database. Before
upgrading to this version you **must** make the following schema changes:

*   Add the following column to the `LeafData` table. If you have existing data
    in the queue you might have to remove the NOT NULL clause:
    `QueueTimestampNanos BIGINT NOT NULL`

*   Add the following column to the `SequencedLeafData` table:
    `IntegrateTimestampNanos BIGINT NOT NULL`

The above timestamps are used to export metrics via monitoring that give the
merge delay for each tree that is in use. This is a good metric to use for
alerting on.

The Log and Map RPC servers now support TLS.

AdminServer tests have been improved.

Commit
[dec673baf984c3d22d7b314011d809258ec36821](https://api.github.com/repos/google/trillian/commits/dec673baf984c3d22d7b314011d809258ec36821)
Download [zip](https://api.github.com/repos/google/trillian/zipball/v1.0.5)

## v1.0.4 - Fix election issue. Large vendor updates.

Published 2018-02-05 15:42:25 +0000 UTC

An issue has been fixed where the master for a log could resign from the
election while it was in the process of integrating a batch of leaves. We do not
believe this could cause any issues with data integrity because of the versioned
tree storage.

This release includes a large number of vendor commits merged to catch up with
etcd 3.2.10 and gRPC v1.3.

Commit
[1713865ecca0dc8f7b4a8ed830a48ae250fd943b](https://api.github.com/repos/google/trillian/commits/1713865ecca0dc8f7b4a8ed830a48ae250fd943b)
Download [zip](https://api.github.com/repos/google/trillian/zipball/v1.0.4)

## v1.0.3 - Auth API. Interceptor fixes. Request validation + More

Published 2018-02-05 15:33:08 +0000 UTC

An authorization API has been added to the interceptors. This is intended for
future development and integration.

Issues where the interceptor would not time out on `PutTokens` have been fixed.
This should make the quota system more robust.

A bug has been fixed where the interceptor did not pass the context deadline
through to other requests it made. This would cause some failing requests to do
so after longer than the deadline with a misleading reason in the log. It did
not cause request failures if they would otherwise succeed.

Metalinter has been added and the code has been cleaned up where appropriate.

Docker and Kubernetes scripts have been available and images are now built with
Go 1.9.

Sqlite has been introduced for unit tests where possible. Note that it is not
multi threaded and cannot support all our testing scenarios. We still require
MySQL for integration tests. Please note that Sqlite **must not** be used for
production deployments as RPC servers are multi threaded database clients.

The Log RPC server now applies tighter validation to request parameters than
before. It's possible that some requests will be rejected. This should not
affect valid requests.

The admin server will only create trees for the log type it is hosted in. For
example the admin server running in the Log server will not create Map trees.
This may be reviewed in future as applications can legitimately use both tree
types.

Commit
[9d08b330ab4270a8e984072076c0b3e84eb4601b](https://api.github.com/repos/google/trillian/commits/9d08b330ab4270a8e984072076c0b3e84eb4601b)
Download [zip](https://api.github.com/repos/google/trillian/zipball/v1.0.3)

## v1.0.2 - TreeGC, Go 1.9, Update Private Keys.

Published 2018-02-05 15:18:40 +0000 UTC

Go 1.9 is required.

It is now possible to update private keys via the admin API and this was added
to the available field masks. The key storage format has not changed so we
believe this change is transparent.

Deleted trees are now garbage collected after an interval. This hard deletes
them and they cannot be recovered. Be aware of this before upgrading if you have
any that are in a soft deleted state.

The Admin RPC API has been extended to allow trees to be undeleted - up to the
point where they are hard deleted as set out above.

Commit
[442511ad82108654033c9daa4e72f8a79691dd32](https://api.github.com/repos/google/trillian/commits/442511ad82108654033c9daa4e72f8a79691dd32)
Download [zip](https://api.github.com/repos/google/trillian/zipball/v1.0.2)

## v1.0.1 - Batched Queue Option Added

Published 2018-02-05 14:49:33 +0000 UTC

Apart from fixes this release includes the option for a batched queue. This has
been reported to allow faster sequencing but is not enabled by default.

If you want to switch to this you must build the code with the `--tags
batched_queue` option. You must then also apply a schema change if you are
running with a previous version of the database. Add the following column to the
`Unsequenced` table:

`QueueID VARBINARY(32) DEFAULT NULL`

If you don't plan to switch to the `batched_queue` mode then you don't need to
make the above change.

Commit
[afd178f85c963f56ad2ae7d4721d139b1d6050b4](https://api.github.com/repos/google/trillian/commits/afd178f85c963f56ad2ae7d4721d139b1d6050b4)
Download [zip](https://api.github.com/repos/google/trillian/zipball/v1.0.1)

## v1.0 - First Log version we believe was ready for use. To support CT.

Published 2018-02-05 13:51:55 +0000 UTC

Quota metrics published. Quota admin api + server implemented. Improvements to
local / AWS deployment. Map fixes and further development. ECDSA key handling
improvements. Key factory improvements. Code coverage added. Quota integration
test added. Etcd quota support in log and map connected up. Incompatibility with
C++ code fixed where consistency proof requests for first == second == 0 were
rejected.

Commit
[a6546d092307f6e0d396068066033b434203824d](https://api.github.com/repos/google/trillian/commits/a6546d092307f6e0d396068066033b434203824d)
Download [zip](https://api.github.com/repos/google/trillian/zipball/v1.0)<|MERGE_RESOLUTION|>--- conflicted
+++ resolved
@@ -2,7 +2,6 @@
 
 ## HEAD
 
-<<<<<<< HEAD
 Not yet released; provisionally v1.4.0 (may change).
 
 ### HTTP APIs
@@ -96,8 +95,6 @@
 
 The `licenses` tool has been moved from "scripts/licenses" to [a dedicated
 repository](https://github.com/google/go-licenses).
-=======
-Not yet released; provisionally v1.3.4 (may change).
 
 ## v1.3.3 - Module fixes
 
@@ -106,7 +103,6 @@
 Patch release to address Go Module issue. Removes `replace` directives in our
 go.mod file now that our dependencies have fixed their invalid pseudo-version
 issues.
->>>>>>> bd4c7e90
 
 ## v1.3.2 - Module fixes
 
@@ -139,7 +135,7 @@
 
 ### Storage Commit takes context.Context
 
-To support passing a context down to `NodeStorage.SetLeaves`, and remove various `context.TODO()`s, 
+To support passing a context down to `NodeStorage.SetLeaves`, and remove various `context.TODO()`s,
 the following functions have been modified to accept a `context.Context` parameter:
 
 - `storage/cache.NodeStorage.SetLeaves`
@@ -161,7 +157,7 @@
 Allow map clients to forgo fetching inclusion proofs.
 This dramatically speeds things up for clients that don't need verifiability.
 This situation occurs in some situation where a Trillian personality is
-interacting directly with the Trillian Map. 
+interacting directly with the Trillian Map.
 
 ### GetMapLeafByRevision API
 New GetMapLeafByRevision API for fetching a single map leaf. This allows there
